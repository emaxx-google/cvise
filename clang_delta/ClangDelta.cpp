//===----------------------------------------------------------------------===//
//
// Copyright (c) 2012 The University of Utah
// All rights reserved.
//
// This file is distributed under the University of Illinois Open Source
// License.  See LICENSE.TXT for details.
//
//===----------------------------------------------------------------------===//

#if HAVE_CONFIG_H
#  include <config.h>
#endif

#include <string>
#include <sstream>
#include <cstdlib>

#include "llvm/Support/raw_ostream.h"
#include "TransformationManager.h"

static TransformationManager *TransMgr;

static void PrintVersion(void)
{
  llvm::outs() << "clang_delta " << PACKAGE_VERSION << "\n";
#ifdef GIT_VERSION
  llvm::outs() << "Git version: " << GIT_VERSION << "\n";
#endif
  // XXX print copyright, contact info, etc.?
}

static void PrintHelpMessage(void)
{
  PrintVersion();
  llvm::outs() << "\n";
  llvm::outs() << "Usage: \n";
  llvm::outs() << "  clang_delta ";
  llvm::outs() << "--transformation=<name> ";
  llvm::outs() << "--counter=<number> ";
  llvm::outs() << "--output=<output_filename> ";
  llvm::outs() << "<source_filename>\n\n";

  llvm::outs() << "clang_delta options:\n";

  llvm::outs() << "  --help: ";
  llvm::outs() << "print this message\n";
  llvm::outs() << "  --version: ";
  llvm::outs() << "print the program version number\n";

  llvm::outs() << "  --verbose-transformations: ";
  llvm::outs() << "print verbose description messages for all transformations\n";

  llvm::outs() << "  --transformation=<name>: ";
  llvm::outs() << "specify the transformation\n";

  llvm::outs() << "  --transformations: ";
  llvm::outs() << "print the names of all available transformations\n";

  llvm::outs() << "  --query-instances=<name>: ";
  llvm::outs() << "query available transformation instances for a given transformation\n";

  llvm::outs() << "  --counter=<number>: ";
  llvm::outs() << "specify the instance of the transformation to perform\n";

  llvm::outs() << "  --output=<filename>: ";
  llvm::outs() << "specify where to output the transformed source code ";
  llvm::outs() << "(default: stdout)\n";
  llvm::outs() << "\n";
}

static void DieOnBadCmdArg(const std::string &ArgStr)
{
  llvm::outs() << "Error: Bad command line option `" << ArgStr << "`\n";
  llvm::outs() << "\n";
  PrintHelpMessage();
  TransformationManager::Finalize();
  exit(-1);
}

static void Die(const std::string &Message)
{
  llvm::outs() << "Error: " << Message << "\n";
  TransformationManager::Finalize();
  exit(-1);
}

static void HandleOneArgValue(const std::string &ArgValueStr, size_t SepPos)
{
  if ((SepPos < 1) || (SepPos >= ArgValueStr.length())) {
      DieOnBadCmdArg("--" + ArgValueStr);
  }

  std::string ArgName, ArgValue;

  ArgName = ArgValueStr.substr(0, SepPos);
  ArgValue = ArgValueStr.substr(SepPos+1);

  if (!ArgName.compare("transformation")) {
    if (TransMgr->setTransformation(ArgValue)) {
      Die("Invalid transformation[" + ArgValue + "]");
    }
  }
  else if (!ArgName.compare("query-instances")) {
    if (TransMgr->setTransformation(ArgValue)) {
      Die("Invalid transformation[" + ArgValue + "]");
    }
    TransMgr->setQueryInstanceFlag(true);
    TransMgr->setTransformationCounter(1);
  }
  else if (!ArgName.compare("counter")) {
    int Val;
    std::stringstream TmpSS(ArgValue);

    if (!(TmpSS >> Val))
      DieOnBadCmdArg("--" + ArgValueStr);

    TransMgr->setTransformationCounter(Val);
  }
  else if (!ArgName.compare("output")) {
    TransMgr->setOutputFileName(ArgValue);
  }
  else {
    DieOnBadCmdArg("--" + ArgValueStr);
  }
}

static void HandleOneNoneValueArg(const std::string &ArgStr)
{
  if (!ArgStr.compare("help")) {
    PrintHelpMessage();
    exit(0);
  }
<<<<<<< HEAD
  if (!ArgStr.compare("version")) {
    PrintVersion();
    exit(0);
  }
  if (!ArgStr.compare("transformations")) {
=======
  else if (!ArgStr.compare("transformations")) {
>>>>>>> e704baea
    TransMgr->printTransformationNames();
    exit(0);
  }
  else if (!ArgStr.compare("verbose-transformations")) {
    TransMgr->printTransformations();
    exit(0);
  }
  else {
    DieOnBadCmdArg(ArgStr);
  }
}

static void HandleOneArg(const char *Arg)
{
  std::string ArgStr(Arg);

  if (!ArgStr.compare(0, 2, "--")) {
    std::string SubArgStr = ArgStr.substr(2);
    if (!SubArgStr.length())
      DieOnBadCmdArg(ArgStr);

    size_t found;
    found = SubArgStr.find('=');
    if (found != std::string::npos) {
      HandleOneArgValue(SubArgStr, found);
    }
    else {
      HandleOneNoneValueArg(SubArgStr);
    }
  }
  else {
    TransMgr->setSrcFileName(ArgStr);
  }
}

int main(int argc, char **argv)
{
  TransMgr = TransformationManager::GetInstance();
  for (int i = 1; i < argc; i++) {
    HandleOneArg(argv[i]);
  }

  std::string ErrorMsg;
  if (!TransMgr->verify(ErrorMsg))
    Die(ErrorMsg);

  if (!TransMgr->initializeCompilerInstance(ErrorMsg))
    Die(ErrorMsg);

  if (!TransMgr->doTransformation(ErrorMsg)) {
    // fail to do transformation
    Die(ErrorMsg);
  }

  if (TransMgr->getQueryInstanceFlag()) 
    TransMgr->outputNumTransformationInstances();

  TransformationManager::Finalize();
  return 0;
}
<|MERGE_RESOLUTION|>--- conflicted
+++ resolved
@@ -131,15 +131,11 @@
     PrintHelpMessage();
     exit(0);
   }
-<<<<<<< HEAD
-  if (!ArgStr.compare("version")) {
+  else if (!ArgStr.compare("version")) {
     PrintVersion();
     exit(0);
   }
-  if (!ArgStr.compare("transformations")) {
-=======
   else if (!ArgStr.compare("transformations")) {
->>>>>>> e704baea
     TransMgr->printTransformationNames();
     exit(0);
   }
