## -*- mode: Makefile-Automake -*-
##
## Copyright (c) 2012, 2013, 2014 The University of Utah
## All rights reserved.
##
## This file is distributed under the University of Illinois Open Source
## License.  See the file COPYING for details.

###############################################################################

libexec_PROGRAMS = clang_delta

GIT_HASH := $(shell "$(top_srcdir)/git-hash.sh" "$(top_srcdir)" || echo error)
GIT_FLAG = -DGIT_VERSION=\"$(GIT_HASH)\"

# The funny quoting in `LLVMLIBS' avoids a warning from Automake:
#   ...: linker flags such as `--libs' belong in `clang_delta_LDFLAGS'
# The warning comes about because Automake doesn't understand $(shell).
# Avoid the warning by making `--ldflags' and `--libs' not look like
# linker options.
#
<<<<<<< HEAD
# Also: Only LLVM post-3.4 supports `llvm-config --system-libs'.  There's no
# harm in invoking it for LLVM 3.4 and below, but we want to avoid the usage
# message in those cases; hence the redirection.
#
LLVMCXXFLAGS	:= $(shell "$(LLVM_CONFIG)" --cxxflags | sed -e 's/-Werror//') \
		   -fno-rtti -fno-exceptions
LLVMLDFLAGS	:= $(shell "$(LLVM_CONFIG)" \--ldflags) \
		   $(shell "$(LLVM_CONFIG)" \--system-libs 2&>/dev/null)
=======
LLVMCXXFLAGS	:= $(shell "$(LLVM_CONFIG)" --cxxflags | sed -e 's/-Werror//') -fno-rtti -fno-exceptions
LLVMLDFLAGS	:= $(shell "$(LLVM_CONFIG)" \--ldflags)
>>>>>>> 30658210
LLVMINCLUDEDIR	:= $(shell "$(LLVM_CONFIG)" --includedir)
LLVMLIBS	:= $(shell "$(LLVM_CONFIG)" \--libs)

clang_delta_CPPFLAGS = \
	$(GIT_FLAG) \
	-I"$(LLVMINCLUDEDIR)/clang"

clang_delta_CXXFLAGS = \
	$(LLVMCXXFLAGS)

# See comment below about `clang_delta_LDADD' and `LLVMLDFLAGS'.
# clang_delta_LDFLAGS = \
#	$(LLVMLDFLAGS)

# Try to do the "right thing" by putting these in `clang_delta_LDADD' instead
# of `clang_delta_LDFLAGS'.  This leads to the funny escape in `LLVMLIBS',
# above, and the need to define `clang_delta_DEPENDENCIES', below.
#
# The output of `llvm-config --ldflags' often contains library directives that
# must come *after* all the LLVM/Clang libraries on the link line: e.g.,
# "-lpthread -lffi -ldl -lm".  The easiest way to get these into the right
# place is to add `LLVMLDFLAGS' to `clang_delta_LDADD' --- *not* to
# `clang_delta_LDFLAGS'.  Automake puts LDFLAGS early in the link line.
#
# Newer LLVM's (post-3.4) support `llvm-config --system-libs', which will
# possibly help us to straighten this out in the future.
clang_delta_LDADD = \
	-lclangFrontendTool -lclangFrontend -lclangDriver -lclangSerialization \
	-lclangCodeGen -lclangParse -lclangSema -lclangAnalysis \
	-lclangRewriteFrontend -lclangRewrite -lclangAST -lclangBasic -lclangEdit -lclangLex \
	$(LLVMLIBS) \
	$(LLVMLDFLAGS)

# Automake doesn't grok our use of $(shell) in `clang_delta_LDADD', so it puts
# $(LLVMLIBS) in the dependencies by default.  To avoid this problem, we must
# define `clang_delta_DEPENDENCIES' explicitly.
#
clang_delta_DEPENDENCIES =

clang_delta_SOURCES = \
	AggregateToScalar.cpp \
	AggregateToScalar.h \
	BinOpSimplification.cpp \
	BinOpSimplification.h \
	CallExprToValue.cpp \
	CallExprToValue.h \
	ClangDelta.cpp \
	ClassTemplateToClass.cpp \
	ClassTemplateToClass.h \
	CombineGlobalVarDecl.cpp \
	CombineGlobalVarDecl.h \
	CombineLocalVarDecl.cpp \
	CombineLocalVarDecl.h \
	CommonParameterRewriteVisitor.h \
	CommonRenameClassRewriteVisitor.h \
	CommonStatementVisitor.h \
	CommonTemplateArgumentVisitor.h \
	CopyPropagation.cpp \
	CopyPropagation.h \
	EmptyStructToInt.cpp \
	EmptyStructToInt.h \
	InstantiateTemplateParam.cpp \
	InstantiateTemplateParam.h \
	InstantiateTemplateTypeParamToInt.cpp \
	InstantiateTemplateTypeParamToInt.h \
	LiftAssignmentExpr.cpp \
	LiftAssignmentExpr.h \
	LocalToGlobal.cpp \
	LocalToGlobal.h \
	MoveFunctionBody.cpp \
	MoveFunctionBody.h \
	MoveGlobalVar.cpp \
	MoveGlobalVar.h \
	ParamToGlobal.cpp \
	ParamToGlobal.h \
	ParamToLocal.cpp \
	ParamToLocal.h \
	ReduceArrayDim.cpp \
	ReduceArrayDim.h \
	ReduceArraySize.cpp \
	ReduceArraySize.h \
	ReduceClassTemplateParameter.cpp \
	ReduceClassTemplateParameter.h \
	ReducePointerLevel.cpp \
	ReducePointerLevel.h \
	ReducePointerPairs.cpp \
	ReducePointerPairs.h \
	RemoveAddrTaken.cpp \
	RemoveAddrTaken.h \
	RemoveArray.cpp \
	RemoveArray.h \
	RemoveBaseClass.cpp \
	RemoveBaseClass.h \
	RemoveCtorInitializer.cpp \
	RemoveCtorInitializer.h \
	RemoveEnumMemberValue.cpp \
	RemoveEnumMemberValue.h \
	RemoveNamespace.cpp \
	RemoveNamespace.h \
	RemoveNestedFunction.cpp \
	RemoveNestedFunction.h \
	RemovePointer.cpp \
	RemovePointer.h \
	RemoveTrivialBaseTemplate.cpp \
	RemoveTrivialBaseTemplate.h \
	RemoveUnresolvedBase.cpp \
	RemoveUnresolvedBase.h \
	RemoveUnusedEnumMember.cpp \
	RemoveUnusedEnumMember.h \
	RemoveUnusedFunction.cpp \
	RemoveUnusedFunction.h \
	RemoveUnusedOuterClass.cpp \
	RemoveUnusedOuterClass.h \
	RemoveUnusedStructField.cpp \
	RemoveUnusedStructField.h \
	RemoveUnusedVar.cpp \
	RemoveUnusedVar.h \
	RenameCXXMethod.cpp \
	RenameCXXMethod.h \
	RenameClass.cpp \
	RenameClass.h \
	RenameFun.cpp \
	RenameFun.h \
	RenameParam.cpp \
	RenameParam.h \
	RenameVar.cpp \
	RenameVar.h \
	ReplaceArrayIndexVar.cpp \
	ReplaceArrayIndexVar.h \
	ReplaceCallExpr.cpp \
	ReplaceCallExpr.h \
	ReplaceClassWithBaseTemplateSpec.cpp \
	ReplaceClassWithBaseTemplateSpec.h \
	ReplaceDependentName.cpp \
	ReplaceDependentName.h \
	ReplaceDependentTypedef.cpp \
	ReplaceDependentTypedef.h \
	ReplaceDerivedClass.cpp \
	ReplaceDerivedClass.h \
	ReplaceFunctionDefWithDecl.cpp \
	ReplaceFunctionDefWithDecl.h \
	ReplaceOneLevelTypedefType.cpp \
	ReplaceOneLevelTypedefType.h \
	ReplaceSimpleTypedef.cpp \
	ReplaceSimpleTypedef.h \
	ReplaceUndefinedFunction.cpp \
	ReplaceUndefinedFunction.h \
	ReturnVoid.cpp \
	ReturnVoid.h \
	RewriteUtils.cpp \
	RewriteUtils.h \
	SimpleInliner.cpp \
	SimpleInliner.h \
	SimplifyCallExpr.cpp \
	SimplifyCallExpr.h \
	SimplifyCommaExpr.cpp \
	SimplifyCommaExpr.h \
	SimplifyDependentTypedef.cpp \
	SimplifyDependentTypedef.h \
	SimplifyIf.cpp \
	SimplifyIf.h \
	SimplifyNestedClass.cpp \
	SimplifyNestedClass.h \
	SimplifyRecursiveTemplateInstantiation.cpp \
	SimplifyRecursiveTemplateInstantiation.h \
	SimplifyStruct.cpp \
	SimplifyStruct.h \
	SimplifyStructUnionDecl.cpp \
	SimplifyStructUnionDecl.h \
	TemplateArgToInt.cpp \
	TemplateArgToInt.h \
	TemplateNonTypeArgToInt.cpp \
	TemplateNonTypeArgToInt.h \
	Transformation.cpp \
	Transformation.h \
	TransformationManager.cpp \
	TransformationManager.h \
	UnifyFunctionDecl.cpp \
	UnifyFunctionDecl.h \
	UnionToStruct.cpp \
	UnionToStruct.h

EXTRA_DIST = \
	README.txt \
	test_transformation

###############################################################################

## End of file.<|MERGE_RESOLUTION|>--- conflicted
+++ resolved
@@ -19,21 +19,12 @@
 # Avoid the warning by making `--ldflags' and `--libs' not look like
 # linker options.
 #
-<<<<<<< HEAD
-# Also: Only LLVM post-3.4 supports `llvm-config --system-libs'.  There's no
-# harm in invoking it for LLVM 3.4 and below, but we want to avoid the usage
-# message in those cases; hence the redirection.
-#
 LLVMCXXFLAGS	:= $(shell "$(LLVM_CONFIG)" --cxxflags | sed -e 's/-Werror//') \
-		   -fno-rtti -fno-exceptions
-LLVMLDFLAGS	:= $(shell "$(LLVM_CONFIG)" \--ldflags) \
-		   $(shell "$(LLVM_CONFIG)" \--system-libs 2&>/dev/null)
-=======
-LLVMCXXFLAGS	:= $(shell "$(LLVM_CONFIG)" --cxxflags | sed -e 's/-Werror//') -fno-rtti -fno-exceptions
+                   -fno-rtti -fno-exceptions
 LLVMLDFLAGS	:= $(shell "$(LLVM_CONFIG)" \--ldflags)
->>>>>>> 30658210
 LLVMINCLUDEDIR	:= $(shell "$(LLVM_CONFIG)" --includedir)
-LLVMLIBS	:= $(shell "$(LLVM_CONFIG)" \--libs)
+LLVMLIBS	:= $(shell "$(LLVM_CONFIG)" \--libs) \
+		   $(shell "$(LLVM_CONFIG)" \--system-libs)
 
 clang_delta_CPPFLAGS = \
 	$(GIT_FLAG) \
